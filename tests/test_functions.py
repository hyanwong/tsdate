--- conflicted
+++ resolved
@@ -301,16 +301,10 @@
     def get_mixture_prior_params(self, ts):
         span_data = tsdate.SpansBySamples(ts)
         priors = tsdate.ConditionalCoalescentTimes(None)
-<<<<<<< HEAD
         for num_samples in set(span_data.num_samples_set).union([ts.num_samples]):
             priors.add(num_samples, approximate=False)
-        mixture_prior = tsdate.get_mixture_prior(span_data, priors)
-        return mixture_prior
-=======
-        priors.add(ts.num_samples, approximate=False)
         mixture_prior = tsdate.get_mixture_prior_params(span_data, priors)
         return(mixture_prior)
->>>>>>> d9de0775
 
     def test_one_tree_n2(self):
         ts = utility_functions.single_tree_ts_n2()
