# MIT License
#
# Copyright (c) 2019 Anthony Wilder Wohns
#
# Permission is hereby granted, free of charge, to any person obtaining a copy
# of this software and associated documentation files (the "Software"), to deal
# in the Software without restriction, including without limitation the rights
# to use, copy, modify, merge, publish, distribute, sublicense, and/or sell
# copies of the Software, and to permit persons to whom the Software is
# furnished to do so, subject to the following conditions:
#
# The above copyright notice and this permission notice shall be included in
# all copies or substantial portions of the Software.
#
# THE SOFTWARE IS PROVIDED "AS IS", WITHOUT WARRANTY OF ANY KIND, EXPRESS OR
# IMPLIED, INCLUDING BUT NOT LIMITED TO THE WARRANTIES OF MERCHANTABILITY,
# FITNESS FOR A PARTICULAR PURPOSE AND NONINFRINGEMENT. IN NO EVENT SHALL THE
# AUTHORS OR COPYRIGHT HOLDERS BE LIABLE FOR ANY CLAIM, DAMAGES OR OTHER
# LIABILITY, WHETHER IN AN ACTION OF CONTRACT, TORT OR OTHERWISE, ARISING FROM,
# OUT OF OR IN CONNECTION WITH THE SOFTWARE OR THE USE OR OTHER DEALINGS IN THE
# SOFTWARE.
"""
Infer the age of nodes conditional on a tree sequence topology.
"""
from collections import defaultdict, namedtuple
import logging
import os
import itertools
import multiprocessing
import functools

import tskit

import pandas as pd
import numpy as np
import scipy.stats
from scipy.special import comb
from tqdm import tqdm

FORMAT_NAME = "tsdate"
FORMAT_VERSION = [1, 0]
FLOAT_DTYPE = np.float64

# Hack: monkey patches to allow tsdate to work with non-dev versions of tskit
# TODO - remove when tskit 0.2.4 is released
tskit.Edge.span = property(lambda edge: (edge.right - edge.left))  # NOQA
tskit.Tree.num_children = lambda tree, node: len(tree.children(node))  # NOQA
tskit.Tree.is_isolated = lambda tree, node: (
     tree.num_children(node) == 0 and tree.parent(node) == tskit.NULL)  # NOQA
tskit.TreeIterator.__len__ = lambda it: it.tree.tree_sequence.num_trees  # NOQA


# Hack: monkey patches to allow tsdate to work with non-dev versions of tskit
# TODO - remove when tskit 0.2.4 is released
tskit.Tree.num_children = lambda tree, node: (
    len(tree.children(node)))  # NOQA
tskit.Tree.is_isolated = lambda tree, node: (
    tree.num_children(node) == 0 and tree.parent(node) == tskit.NULL)    # NOQA


def gamma_approx(mean, variance):
    """
    Returns alpha and beta of a gamma distribution for a given mean and variance
    """
    return (mean ** 2) / variance, mean / variance


def check_ts_for_dating(ts):
    """
    Check that the tree sequence is valid for dating (e.g. it has only a single
    tree topology at each position)
    """
    for tree in ts.trees():
        main_roots = 0
        for root in tree.roots:
            main_roots += 0 if tree.is_isolated(root) else 1
        if main_roots > 1:
            raise ValueError(
                "The tree sequence you are trying to date has more than"
                " one tree at position {}".format(tree.interval[0]))


class ConditionalCoalescentTimes():
    """
    Make and store conditional coalescent priors
    """
    def __init__(self, precalc_approximation_n):
        """
        :param bool precalc_approximation_n: the size of tree used for
            approximate prior (larger numbers give a better approximation).
            If 0 or otherwise falsey, do not precalculate,
            and therefore do no allow approximate priors to be used
        """
        self.n_approx = precalc_approximation_n
        self.prior_store = {}
        if precalc_approximation_n:
            # Create lookup table based on a large n that can be used for n > ~50
            filename = self.precalc_approx_fn(precalc_approximation_n)
            if os.path.isfile(filename):
                # Have already calculated and stored this
                self.approx_prior = np.genfromtxt(filename)
            else:
                # Calc and store
                self.approx_prior = self.precalculate_prior_for_approximation(
                    precalc_approximation_n)
        else:
            self.approx_prior = None

    def __getitem__(self, total_tips):
        """
        Return a pandas dataframe for the conditional number of total tips in the tree.
        Return a pandas dataframe of conditional prior on age of node
        """
        return self.prior_store[total_tips]

    def add(self, total_tips, approximate=None):
        """
        Create a pandas dataframe to lookup prior mean and variance of
        ages for nodes with descendant sample tips range from 2..``total_tips``
        given that the total number of tips in the coalescent tree is
        ``total_tips``. The array is indexed by (num_tips / total_tips).

        Note: estimated times are scaled by inputted Ne and are haploid
        """
        if total_tips in self.prior_store:
            return  # Already calculated for this number of total tips
        if approximate is not None:
            self.approximate = approximate
        else:
            if total_tips >= 100:
                self.approximate = True
            else:
                self.approximate = False

        if self.approximate and self.approx_prior is None:
            raise RuntimeError(
                "You cannot add an approximate prior unless you initialize"
                " the ConditionalCoalescentTimes object with a non-zero number")

        prior = pd.DataFrame(
            index=np.arange(1, total_tips + 1),
            columns=["Alpha", "Beta"], dtype=float)
        # prior.loc[1] is distribution of times of a "coalescence node" ending
        # in a single sample - equivalent to the time of the sample itself, so
        # it should have var = 0 and mean = sample.time
        # Setting alpha = 0 and beta = 1 sets mean (a/b) == var (a / b^2) == 0
        prior.loc[1] = [0, 1]

        if self.approximate:
            get_tau_var = self.tau_var_lookup
        else:
            get_tau_var = self.tau_var_exact

        all_tips = np.arange(2, total_tips + 1)
        variances = get_tau_var(total_tips, all_tips)
        for var, tips in zip(variances, all_tips):
            # NB: it should be possible to vectorize this in numpy
            expectation = self.tau_expect(tips, total_tips)
            alpha, beta = gamma_approx(expectation, var)
            prior.loc[tips] = [alpha, beta]
        prior.index.name = 'Num_Tips'
        self.prior_store[total_tips] = prior

    def precalculate_prior_for_approximation(self, precalc_approximation_n):
        n = precalc_approximation_n
        logging.debug(
            "Creating prior lookup table for a total tree of n={} tips"
            " in `{}`, this may take some time for large n"
            .format(n, self.precalc_approx_fn(n)))
        # The first value should be zero tips, we don't want the 1 tip value
        prior_lookup_table = np.zeros((n, 2))
        all_tips = np.arange(2, n + 1)
        prior_lookup_table[1:, 0] = all_tips / n
        prior_lookup_table[1:, 1] = [self.tau_var(val, n + 1) for val in all_tips]
        np.savetxt(self.precalc_approx_fn(n), prior_lookup_table)
        return prior_lookup_table

    def clear_precalculated_prior(self):
        if os.path.isfile(self.precalc_approx_fn(self.n_approx)):
            os.remove(self.precalc_approx_fn(self.n_approx))
        else:
            logging.debug(
                "Precalculated prior in `{}` has not been created, so cannot be cleared"
                .format(self.precalc_approx_fn(self.n_approx)))

    @staticmethod
    def precalc_approx_fn(precalc_approximation_n):
        script_dir = os.path.dirname(os.path.abspath(__file__))
        parent_dir = os.path.dirname(script_dir)
        return os.path.join(
            parent_dir, "data", "prior_{}df.txt".format(precalc_approximation_n))

    @staticmethod
    def m_prob(m, i, n):
        """
        Corollary 2 in Wiuf and Donnelly (1999). Probability of one
        ancestor to entire sample at time tau
        """
        return (comb(n - m - 1, i - 2, exact=True) *
                comb(m, 2, exact=True)) / comb(n, i + 1, exact=True)

    @staticmethod
    def tau_expect(i, n):
        if i == n:
            return 2 * (1 - (1 / n))
        else:
            return (i - 1) / n

    @staticmethod
    def tau_squared_conditional(m, n):
        """
        Gives expectation of tau squared conditional on m
        Equation (10) from Wiuf and Donnelly (1999).
        """
        t_sum = np.sum(1 / np.arange(m, n + 1) ** 2)
        return 8 * t_sum + (8 / n) - (8 / m) - (8 / (n * m))

    @staticmethod
    def tau_var(i, n):
        """
        For the last coalesence (n=2), calculate the Tmrca of the whole sample
        """
        if i == n:
            value = np.arange(2, n + 1)
            var = np.sum(1 / ((value ** 2) * ((value - 1) ** 2)))
            return np.abs(4 * var)
        else:
            tau_square_sum = 0
            for m in range(2, n - i + 2):
                tau_square_sum += (
                    ConditionalCoalescentTimes.m_prob(m, i, n) *
                    ConditionalCoalescentTimes.tau_squared_conditional(m, n))
            return np.abs(
                (ConditionalCoalescentTimes.tau_expect(i, n) ** 2) -
                (tau_square_sum))

    # The following are not static as they may need to access self.approx_prior for this
    # instance
    def tau_var_lookup(self, total_tips, all_tips):
        """
        Lookup tau_var if approximate is True
        """
        interpolated_prior = np.interp(all_tips / total_tips,
                                       self.approx_prior[:, 0], self.approx_prior[:, 1])

        # insertion_point = np.searchsorted(all_tips / self.total_tips,
        #    self.approx_prior[:, 0])
        # interpolated_prior = self.approx_prior[insertion_point, 1]

        # The final MRCA we calculate exactly
        interpolated_prior[all_tips == total_tips] = \
            self.tau_var(total_tips, total_tips)
        return interpolated_prior

    def tau_var_exact(self, total_tips, all_tips):
        # TODO, vectorize this properly
        return [self.tau_var(tips, total_tips) for tips in all_tips]


def get_mixture_prior_params(spans_by_samples, basic_priors):
    """
    Given an object that can be queried for tip weights for a node,
    and a set of conditional coalescent priors for different
    numbers of sample tips under a node, return the alpha and beta
    parameters of the gamma distribution that approximates the
    distribution of times for each node by mixing gamma distributions
    fitted to the basic_priors.

    :param .SpansBySamples spans_by_samples: An instance of the
        :class:`SpansBySamples` class that can be used to obtain
        mixture parameters and their respective weights for each node.
    :param .ConditionalCoalescentTimes basic_priors: An instance of
        the :class:`ConditionalCoalescentTimes` class, which provides
        a set of dataframes containing the theoretical distribution of
        coalescent times conditioned on the numbers of tips under a node.
        This is used to obtain the node date priors for mixing.
    :return: A data frame giving the alpha and beta parameters for each
        node id in ``spans_by_samples.nodes_to_date``, which can be used
        to approximate the probabilities of times for that node used a
        gamma distribution.
    :rtype: pandas.DataFrame
    """

    def mixture_expect_and_var(mixture):
        expectation = 0
        first = secnd = third = 0
        for N, tip_dict in mixture.items():
            cur_age_prior = basic_priors[N].loc[tip_dict.descendant_tips]
            alpha = cur_age_prior['Alpha'].values
            beta = cur_age_prior['Beta'].values

            # Expectation
            expectation += np.sum((alpha / beta) * tip_dict.weight)

            # Variance
            first += np.sum(alpha / (beta ** 2) * tip_dict.weight)
            secnd += np.sum((alpha / beta) ** 2 * tip_dict.weight)
            third += np.sum((alpha / beta) * tip_dict.weight) ** 2

        return expectation, first + secnd - third

    seen_mixtures = {}
    prior = pd.DataFrame(
        index=list(spans_by_samples.nodes_to_date),
        columns=["Alpha", "Beta"], dtype=float)
    for node in spans_by_samples.nodes_to_date:
        mixture = spans_by_samples.get_weights(node)
        if len(mixture) == 0:
            # This node is undated with no prior: indicate this using alpha=NaN
            prior.loc[node] = [np.nan, 1]
        elif len(mixture) == 1:
            # The norm: this node spans trees that all have the same set of samples
            total_tips, weight_tuple = next(iter(mixture.items()))  # First and only item
            if len(weight_tuple.weight) == 1:
                d_tips = weight_tuple.descendant_tips[0]
                # This node is not a mixture - can use the standard coalescent prior
                prior.loc[node] = basic_priors[total_tips].loc[d_tips]
            elif len(weight_tuple.weight) <= 5:
                # Making mixture priors is a little expensive. We can help by caching
                # in those cases where we have only a few mixtures (arbitrarily set here
                # as <= 5 mixtures
                mixture_hash = (
                    total_tips,
                    weight_tuple.descendant_tips.tostring(),
                    weight_tuple.weight.tostring())
                if mixture_hash not in seen_mixtures:
                    prior.loc[node] = seen_mixtures[mixture_hash] = \
                        gamma_approx(*mixture_expect_and_var(mixture))
                else:
                    prior.loc[node] = seen_mixtures[mixture_hash]
            else:
                # a large number of mixtures in this node - don't bother caching
                prior.loc[node] = gamma_approx(*mixture_expect_and_var(mixture))
        else:
            # The node spans trees with multiple total tip numbers, don't use the cache
            prior.loc[node] = gamma_approx(*mixture_expect_and_var(mixture))

    prior.index.name = "Node"
    return prior


Weights = namedtuple('Weights', 'descendant_tips weight')


class SpansBySamples:
    """
    A class to calculate and return the genomic spans covered by each
    non-sample node, broken down by the number of samples that descend
    directly from that node. This is used to calculate the conditional
    coalescent prior. The main method is :meth:`get_weights`, which
    returns the spans for a node, normalised by the total span that that
    node covers in the tree sequence.

    .. note:: This assumes that all edges connect to the same tree - i.e.
        there is only a single topology present at each point in the
        genome. Equivalently, it assumes that only one of the roots in
        a tree has descending edges (all other roots represent isolated
        "missing data" nodes.

    :ivar tree_sequence: A reference to the tree sequence that was used to
        generate the spans and weights
    :vartype tree_sequence: tskit.TreeSequence
<<<<<<< HEAD
    :ivar num_samples_set: A sorted numpy array of unique numbers which list,
=======
    :ivar total_fixed_at_0_counts: A numpy array of unique numbers which list,
>>>>>>> d9de0775
        in no particular order, the various sample counts among the trees
        in this tree sequence. In the simplest case of a tree sequence with
        no missing data, all trees have the same count of numbers of samples,
        and there will be only a single number in this array, equal to
        :attr:`.tree_sequence.num_samples`. However, where samples contain
        :ref:`missing data <sec_data_model_missing_data>`,
        some trees will contain fewer sample nodes, so this array will also
        contain additional numbers, all of which will be less than
        :attr:`.tree_sequence.num_samples`.
<<<<<<< HEAD
    :vartype num_samples_set: numpy.ndarray (dtype=np.uint64)
    :ivar node_total_span: A numpy array of size :attr:`.tree_sequence.num_nodes`
        containing the genomic span covered by each node (including fixed nodes).
        Parts of the genome where a node to date exists but contains no fixed-date
        descendants (i.e. "dangling nodes") are *not* included in the total;
        similarly for fixed nodes, regions where they are isolated nodes (i.e.
        missing data) are omitted.
    :vartype node_total_span: numpy.ndarray (dtype=np.uint64)
=======
    :vartype total_fixed_at_0_counts: numpy.ndarray (dtype=np.uint64)
    :ivar node_spans: A numpy array of size :attr:`.tree_sequence.num_nodes`
        containing the genomic span covered by each node (including sample nodes)
    :vartype node_spans: numpy.ndarray (dtype=np.uint64)
>>>>>>> d9de0775
    :ivar nodes_to_date: An numpy array containing all the node ids in the tree
        sequence that we wish to date. These are usually all the non-sample nodes,
        and also provide the node numbers that are valid parameters for the
        :meth:`weights` method.
    :vartype nodes_to_date: numpy.ndarray (dtype=np.uint32)
    """
    def __init__(self, tree_sequence, fixed_nodes=None, progress=False):
        """
        :param TreeSequence ts: The input :class:`tskit.TreeSequence`.
        :param iterable fixed_nodes: A list of all the nodes in the tree sequence
            whose time is treated as fixed. These nodes will be used to calculate
            prior values for any ancestral nodes. Normally the fixed nodes are
            equivalent to ``ts.samples()``, but this parameter is available so
            that a pre-calculated set can be passed in, to save the expense of
            re-calculating it when setting up the class. If ``None`` (the default)
            a set of fixed_nodes will be constructed during initialization.

            Currently, only the nodes in this set that are at time 0 will be used
            to calculate the prior.
        """
        self.ts = tree_sequence
        self.fixed_nodes = set(self.ts.samples()) if fixed_nodes is None else \
            set(fixed_nodes)
        self.progress = progress
        # TODO check that all fixed nodes are marked as samples
        self.fixed_at_0_nodes = {n for n in self.fixed_nodes
                                 if self.ts.node(n).time == 0}

        # We will store the spans in here, and normalise them at the end
        self._spans = defaultdict(lambda: defaultdict(lambda: defaultdict(float)))

<<<<<<< HEAD
        node_total_span, trees_with_undated, n_tips_per_tree = self.set_spans_initial()
        # Provide a list of the total_num_tips in different trees (used for missing data)
        self.num_samples_set = np.unique(n_tips_per_tree)
        # Provide the complete spans for each node, used e.g. for normalising
        self.node_total_span = node_total_span

        # Check for remaining undated nodes (all unary ones)
        if self.nodes_remain_to_date():
            self.set_spans_connected_unary(trees_with_undated, n_tips_per_tree)
        if self.nodes_remain_to_date():
            self.set_spans_unconnected_unary(trees_with_undated, n_tips_per_tree)

=======
        with tqdm(total=3, desc="TipCount", disable=not self.progress) as progressbar:
            node_spans, trees_with_undated, total_fixed_at_0_per_tree = self.first_pass()
            progressbar.update()

            # A set of the total_num_tips in different trees (used for missing data)
            self.total_fixed_at_0_counts = set(np.unique(total_fixed_at_0_per_tree))
            # The complete spans for each node, used e.g. for normalising
            self.node_spans = node_spans

            # Check for remaining undated nodes (all unary ones)
            if self.nodes_remain_to_date():
                self.second_pass(trees_with_undated, total_fixed_at_0_per_tree)
            progressbar.update()
            if self.nodes_remain_to_date():
                self.third_pass(trees_with_undated, total_fixed_at_0_per_tree)
            progressbar.update()
>>>>>>> d9de0775
        self.finalise()
        progressbar.close()

    def nodes_remaining_to_date(self):
        """
        Return a set of the node IDs that we want to date, but which haven't had a
        set of spans allocated which could be used to date the node.
        """
        return {n for n in range(self.ts.num_nodes) if not(
            n in self._spans or n in self.fixed_nodes)}

    def nodes_remain_to_date(self):
        """
        A more efficient version of nodes_remaining_to_date() that simply tells us if
        there are any more nodes that remain to date, but does not identify which ones
        """
        if self.ts.num_nodes - len(self.fixed_nodes) - len(self._spans) != 0:
            # we should always have equal or fewer results than nodes to date
            assert len(self._spans) < self.ts.num_nodes - len(self.fixed_nodes)
            return True
        return False

    def first_pass(self):
        """
        Returns a tuple of the span that each node covers, a list of the tree indices of
        trees that have undated nodes (used to quickly revist these trees later), and the
        number of valid samples (tips) in each tree.
        """
        # The following 3 variables will be returned by this function
        node_spans = np.zeros(self.ts.num_nodes)
        trees_with_undated = []  # Used to revisit trees with nodes that need dating
        n_tips_per_tree = np.full(self.ts.num_trees, tskit.NULL, dtype=np.int64)

        # Some useful local tracking variables
        num_children = np.full(self.ts.num_nodes, 0, dtype=np.int32)
        # Store the last recorded genome position for this node.
        # If set to np.nan, this indicates that we are not currently tracking this node
        stored_pos = np.full(self.ts.num_nodes, np.nan)

        def save_to_spans(prev_tree, node, num_fixed_at_0_treenodes):
            """
            A convenience function to save accumulated tracked node data at the current
            breakpoint. If this is a fixed node which needs dating, we save the
            span by # descendant tips into self._spans. If the node was skipped because
            it is a unary node at the top of the tree, return None.
            """
            if np.isnan(stored_pos[node]):
                # Don't save ones that we aren't tracking
                return False
            if prev_tree.is_isolated(node):
                # Omit isolated nodes & don't add their span to the total for normalising
                return False
            n_tips = prev_tree.num_samples(node)
            if n_tips == 0:
                # Dangling tip - create an empty data structure if there is nothing there
                self._spans[node] = self._spans[node]
                # Do not save this span to the total
                return False
            coverage = prev_tree.interval[1] - stored_pos[node]
            node_spans[node] += coverage
            if node in self.fixed_nodes:
                return True
<<<<<<< HEAD
=======
            n_fixed_at_0 = prev_tree.num_tracked_samples(node)
            assert n_fixed_at_0 > 0
>>>>>>> d9de0775
            if prev_tree.num_children(node) > 1:
                # This is a coalescent node
                self._spans[node][num_fixed_at_0_treenodes][n_fixed_at_0] += coverage
            else:
                # Treat unary nodes differently: mixture of coalescent nodes above+below
                top_node = prev_tree.parent(node)
                try:  # Find coalescent node above
                    while prev_tree.num_children(top_node) == 1:
                        top_node = prev_tree.parent(top_node)
                except ValueError:  # Happens if we have hit the root
                    assert top_node == tskit.NULL
                    logging.debug(
                        "Unary node `{}` exists above highest coalescence in tree {}."
                        " Skipping for now".format(node, prev_tree.index))
                    return None
                # Half from the node above
                top_node_tips = prev_tree.num_tracked_samples(top_node)
                self._spans[node][num_fixed_at_0_treenodes][top_node_tips] += coverage/2
                # Half from the node below
                #  NB: coalescent node below should have same num_tracked_samples as this
                # TODO - assumes no internal unary sample nodes at 0 (impossible)
                self._spans[node][num_fixed_at_0_treenodes][n_fixed_at_0] += coverage/2
            return True

        # We iterate over edge_diffs to calculate, as nodes change their descendant tips,
        # the genomic coverage for each node partitioned into descendant tip numbers
        edge_diff_iter = self.ts.edge_diffs()
        # There are 2 possible algorithms - the simplest is to find all the affected
        # nodes in the new tree, and use the constant-time "Tree.num_tracked_samples()"
        # to recalculate the number of samples under each affected tip.
        # The more complex one keeps track of the samples added and subtracted
        # each time, basically implementing the num_samples() method itself

        # Initialise with first tree
        for node in self.ts.first().nodes():
            stored_pos[node] = 0
        # Consume the first edge diff: normally this is when most edges come in
        num_fixed_at_0_treenodes = 0
        _, _, e_in = next(edge_diff_iter)
        for e in e_in:
            if e.child in self.fixed_at_0_nodes:
                num_fixed_at_0_treenodes += 1
            if e.parent != tskit.NULL:
                num_children[e.parent] += 1
        n_tips_per_tree[0] = num_fixed_at_0_treenodes

        # Iterate over trees and remaining edge diffs
        focal_tips = list(self.fixed_at_0_nodes)
        for prev_tree in tqdm(
                self.ts.trees(sample_counts=True, tracked_samples=focal_tips),
                desc="1st pass", disable=not self.progress):

            try:
                # Get the edge diffs from the prev tree to the new tree
                _, e_out, e_in = next(edge_diff_iter)
            except StopIteration:
                # Last tree, save all the remaining nodes
                for node in prev_tree.nodes():
                    if save_to_spans(prev_tree, node, num_fixed_at_0_treenodes) is None:
                        trees_with_undated.append(prev_tree.index)
                assert prev_tree.index == self.ts.num_trees - 1
                continue

            fixed_at_0_nodes_out = set()
            fixed_at_0_nodes_in = set()
            disappearing_nodes = set()
            changed_nodes = set()
            for e in e_out:
                # Since a node only has one parent edge, any edge children going out
                # will be lost, unless they are reintroduced in the edges_in
                if e.child in self.fixed_at_0_nodes:
                    fixed_at_0_nodes_out.add(e.child)
                # No need to add the parents, as we'll traverse up the previous tree
                # from these points and be guaranteed to hit them too.
                changed_nodes.add(e.child)
                disappearing_nodes.add(e.child)
                if e.parent != tskit.NULL:
                    num_children[e.parent] -= 1
                    if num_children[e.parent] == 0:
                        disappearing_nodes.add(e.parent)

            for e in e_in:
                # Edge children are always new
                if e.child in self.fixed_at_0_nodes:
                    fixed_at_0_nodes_in.add(e.child)
                # This may change in the upcoming tree
                changed_nodes.add(e.child)
                disappearing_nodes.discard(e.child)
                if e.parent != tskit.NULL:
                    # parent nodes might be added in the next tree, and we won't
                    # necessarily traverse up to them in the prev tree, so they need
                    # to be added to the possibly changing nodes
                    changed_nodes.add(e.parent)
                    # If a parent or child come in, they definitely won't be disappearing
                    num_children[e.parent] += 1
                    disappearing_nodes.discard(e.parent)

            # Add unary nodes below the altered ones, as their result is calculated
            # from the coalescent node above
            unary_descendants = set()
            for node in changed_nodes:
                children = prev_tree.children(node)
                if children is not None:
                    if len(children) == 1:
                        # Keep descending
                        node == children[0]
                        while True:
                            children = prev_tree.children(node)
                            if len(children) != 1:
                                break
                            unary_descendants.add(node)
                            node = children[0]
                    else:
                        # Descend all branches, looking for unary nodes
                        for node in prev_tree.children(node):
                            while True:
                                children = prev_tree.children(node)
                                if len(children) != 1:
                                    break
                                unary_descendants.add(node)
                                node = children[0]

            # find all the nodes in the tree that might have changed their number
            # of descendants, and reset. This might include nodes that are not in
            # the prev tree, but will be in the next one (so we still need to
            # set the stored position). Also track visited_nodes so we don't repeat
            visited_nodes = set()
            for node in changed_nodes | unary_descendants:
                while node != tskit.NULL:  # if root or node not in tree
                    if node in visited_nodes:
                        break
                    visited_nodes.add(node)
                    # Node is in tree
                    if save_to_spans(prev_tree, node, num_fixed_at_0_treenodes) is None:
                        trees_with_undated.append(prev_tree.index)
                    if node in disappearing_nodes:
                        # Not tracking this in the future
                        stored_pos[node] = np.nan
                    else:
                        stored_pos[node] = prev_tree.interval[1]
                    node = prev_tree.parent(node)

            # If total number of samples has changed: we need to save
            #  everything so far & reset all starting positions
            if len(fixed_at_0_nodes_in) != len(fixed_at_0_nodes_out):
                for node in prev_tree.nodes():
                    if node in visited_nodes:
                        # We have already saved these - no need to again
                        continue
                    if save_to_spans(prev_tree, node, num_fixed_at_0_treenodes) is None:
                        trees_with_undated.append(prev_tree.index)
                    if node in disappearing_nodes:
                        # Not tracking this in the future
                        stored_pos[node] = np.nan
                    else:
                        stored_pos[node] = prev_tree.interval[1]
                num_fixed_at_0_treenodes += (len(fixed_at_0_nodes_in) -
                                             len(fixed_at_0_nodes_out))
            n_tips_per_tree[prev_tree.index+1] = num_fixed_at_0_treenodes

        return node_spans, trees_with_undated, n_tips_per_tree

    def second_pass(self, trees_with_undated, n_tips_per_tree):
        """
        Check for nodes which have unassigned prior params after the first
        pass. We should see if can we assign params for these node priors using
        now-parameterized nodes. This requires another pass through the
        tree sequence. If there is no non-parameterized node above, then
        we can simply assign this the coalescent maximum
        """
        logging.debug(
            "Assigning priors to skipped unary nodes, via linked nodes with new priors")
        unassigned_nodes = self.nodes_remaining_to_date()
        # Simple algorithm does this treewise
        tree_iter = self.ts.trees()
        tree = next(tree_iter)
        for tree_id in tqdm(trees_with_undated, desc="2nd pass",
                            disable=not self.progress):
            while tree.index != tree_id:
                tree = next(tree_iter)
            for node in unassigned_nodes:
                if tree.parent(node) == tskit.NULL:
                    continue
                    # node is either the root or (more likely) not in
                    # this tree
                assert tree.num_samples(node) > 0
                assert tree.num_children(node) == 1
<<<<<<< HEAD
                known_node_above = tree.parent(node)
                try:
                    while self.node_undated(known_node_above):
                        known_node_above = tree.parent(known_node_above)
                except ValueError:  # Happens if we have hit the root
                    assert known_node_above == tskit.NULL
                    continue  # Skip nodes which are not connected at all
                logging.debug(
                    "Assigning prior to unary node {}: connected to node {} which"
                    " has a prior in tree {}".format(node, known_node_above, tree_id))
                for total_tips, weights in self._spans[known_node_above].items():
                    for k, weight in weights.items():
                        if k == 0:
                            raise ValueError("Oh dear 2")
                        local_weight = weight / self.node_total_span[known_node_above]
                        self._spans[node][total_tips][k] += tree.span * local_weight / 2
                assert tree.num_children(node) == 1
                total_tips = n_tips_per_tree[tree_id]
                desc_tips = tree.num_samples(node)
                self._spans[node][total_tips][desc_tips] += tree.span / 2
                self.node_total_span[node] += tree.span
=======
                n = node
                done = False
                while not done:
                    n = tree.parent(n)
                    if n == tskit.NULL or n in self._spans:
                        done = True
                if n == tskit.NULL:
                    continue
                else:
                    logging.debug(
                        "Assigning prior to unary node {}: connected to node {} which"
                        " has a prior in tree {}".format(node, n, tree_id))
                    for n_tips, weights in self._spans[n].items():
                        for k, v in weights.items():
                            if k <= 0:
                                raise ValueError(
                                    "Node {} has no fixed descendants".format(n))
                            local_weight = v / self.node_spans[n]
                            self._spans[node][n_tips][k] += tree.span * local_weight / 2
                    assert tree.num_children(node) == 1
                    total_tips = n_tips_per_tree[tree_id]
                    desc_tips = tree.num_samples(node)
                    self._spans[node][total_tips][desc_tips] += tree.span / 2
                    self.node_spans[node] += tree.span
>>>>>>> d9de0775

    def third_pass(self, trees_with_undated, n_tips_per_tree):
        """
        We STILL have some missing priors.
        These must be unconnected to higher
        nodes in the tree, so we can simply give them the max depth
        """
        logging.debug(
            "Assigning priors to remaining (unconnected) unary nodes using max depth")
        max_samples = self.ts.num_samples
        unassigned_nodes = self.nodes_remaining_to_date()
        tree_iter = self.ts.trees()
        tree = next(tree_iter)
        for tree_id in tqdm(trees_with_undated, desc="3rd pass",
                            disable=not self.progress):
            while tree.index != tree_id:
                tree = next(tree_iter)
            for node in unassigned_nodes:
                if tree.is_internal(node):
                    assert tree.num_children(node) == 1
                    total_tips = n_tips_per_tree[tree_id]
                    # above, we set the maximum
                    self._spans[node][max_samples][max_samples] += tree.span / 2
                    # below, we do as before
                    desc_tips = tree.num_samples(node)
                    self._spans[node][total_tips][desc_tips] += tree.span / 2

    def finalise(self):
        """
        Normalise the spans in self._spans by the values in self.node_spans,
        and overwrite the results (as we don't need them any more), providing a
        shortcut to by setting normalised_node_span_data. Also provide the
        nodes_to_date value.
        """
        assert not hasattr(self, 'normalised_node_span_data'), "Already finalised"
        if self.nodes_remain_to_date():
            raise ValueError(
                "When finalising node spans, found the following nodes not in any tree;"
                " try simplifing your tree sequence: {}"
                .format(self.nodes_remaining_to_date()))

        for node, weights_by_total_tips in self._spans.items():
            self._spans[node] = {}  # Overwrite, so we don't leave the old data around
            for num_samples, weights in sorted(weights_by_total_tips.items()):
                self._spans[node][num_samples] = Weights(
                    # we use np.int64 as it's faster to look up in pandas dataframes
                    descendant_tips=np.array(list(weights.keys()), dtype=np.int64),
                    weight=np.array(list(weights.values()))/self.node_spans[node])
        # Assign into the instance, for further reference
        self.normalised_node_span_data = self._spans
        self.nodes_to_date = np.array(list(self._spans.keys()), dtype=np.uint64)

    def get_weights(self, node):
        """
        Access the main calculated results from this class, returning weights
        for a node contained within a dict of dicts. Weights for each node
        (i.e. normalised genomic spans) sum to one, and are used to construct
        the mixed conditional coalescent prior. For each coalescent node, the
        returned weights are categorised firstly by the total number of sample
        nodes (or "tips") ( :math:`T` ) in the tree(s) covered by this node,
        then by the number of descendant samples, :math:`k`. In other words,
        ``weights(u)[T][k]`` gives the fraction of the genome over which node
        ``u`` is present in a tree of ``T`` total samples with exactly ``k``
        samples descending from the node. Although ``k`` may take any value
        from 2 up to ``T``, the values are likely to be very sparse, and many
        values of both ``T`` and ``k`` are likely to be missing from the
        returned weights. For example, if there are no trees in which the node
        ``u`` has exactly 2 descendant samples, then none of the inner
        dictionaries returned by this method will have a key of 2.

        Non-coalescent (unary) nodes are treated differently. A unary node
        returns a 50:50  mix of the coalescent node above and the coalescent
        node below it.

        :param int node: The node for which we want weights.
        :return: A dictionary, whose keys ( :math:`n_t` ) are the total number of
            samples in the trees in a tree sequence, and whose values are
            themselves a dictionary where key :math:`k` gives the weight (genomic
            span, normalised by the total span over which the node exists) for
            :math:`k` descendant samples, as a floating point number. For any node,
            the normalisation means that all the weights should sum to one.
        :rtype: dict(int, dict(int, float))
        """
        return self.normalised_node_span_data[node]

    def lookup_weight(self, node, total_tips, descendant_tips):
        # Inefficient and only used for testing: return the weight for a specific # tips
        which = self.get_weights(node)[total_tips].descendant_tips == descendant_tips
        return self.get_weights(node)[total_tips].weight[which]

    def dangling_only_nodes(self):
        """
        Return a list of the nodes that have no priors and are not fixed. These
        should only happen if the node is dangling for its entire duration in the TS
        """
        return [k for k, v in self._spans.items() if len(v) == 0]

    def node_undated(self, node):
        if node == tskit.NULL:
            raise ValueError("Tried to check a non-existent node")
        return len(self._spans.get(node, {})) == 0


def create_time_grid(age_prior, n_points=21):
    """
    Create the time grid by finding union of the quantiles of the gammas
    For a node with k descendants we have gamma approxs.
    Natural grid would be to take all the distributions
    quantile them up, and then take the union of the quantiles.
    Then thin this, making it no more than 0.05 of a quantile apart.
    Takes all the gamma distributions, finds quantiles, takes union,
    and thins them. Does this in an iterative way.
    """
    # Percentages - current day samples should be at time 0, so we omit this
    # We can't include the top end point, as this leads to NaNs
    percentiles = np.linspace(0, 1, n_points + 1)[1:-1]
    # percentiles = np.append(percentiles, 0.999999)
    """
    get the set of times from gamma percent point function at the given
    percentiles specifies the value of the RV such that the prob of the var
    being less than or equal to that value equals the given probability
    """
    t_set = scipy.stats.gamma.ppf(percentiles, age_prior.loc[2, "Alpha"],
                                  scale=1 / age_prior.loc[2, "Beta"])

    # progressively add values to the grid
    max_sep = 1.0 / (n_points - 1)
    if age_prior.shape[0] > 2:
        for i in np.arange(3, age_prior.shape[0] + 1):
            # gamma percentiles of existing times in grid
            proj = scipy.stats.gamma.cdf(t_set, age_prior.loc[i, "Alpha"],
                                         scale=1 / age_prior.loc[i, "Beta"])
            """
            thin the grid, only add additional quantiles if they're more than
            a certain max_sep fraction (e.g. 0.05) from another quantile
            """
            tmp = np.asarray([min(abs(val - proj)) for val in percentiles])
            wd = np.where(tmp > max_sep)

            if len(wd[0]) > 0:
                t_set = np.concatenate(
                    [t_set, np.array(
                        scipy.stats.gamma.ppf(
                            percentiles[wd], age_prior.loc[i, "Alpha"],
                            scale=1 / age_prior.loc[i, "Beta"]))])

    t_set = sorted(t_set)
    return np.insert(t_set, 0, 0)


<<<<<<< HEAD
def iterate_parent_edges(ts):
    if ts.num_edges > 0:
        # Fix this when reversed iterator is merged to main tskit
        # tskit github issue #304
        # but instead should iterate over edge ids in reverse
        # i.e. edge_ids = list(reversed(range(ts.num_edges)))
        all_edges = list(ts.edges())
        parent_edges = all_edges[:1]
        parent_edges[0] = (0, parent_edges[0])
        cur_parent = all_edges[:1][0].parent
        last_parent = -1
        for index, edge in enumerate(all_edges[1:]):
            if edge.parent != last_parent and edge.parent != cur_parent:
                yield parent_edges
                cur_parent = edge.parent
                parent_edges = []
            parent_edges.append((index + 1, edge))
        yield parent_edges


def get_prior_values(mixture_prior, grid, ts, nodes_to_date):
    prior_times = np.zeros((ts.num_nodes, len(grid)), dtype=np.float64)
    prior_times[:, 0] = 1
    for node in nodes_to_date:
=======
class NodeGridValues:
    """
    A class to store grid values for node ids. For some nodes (fixed ones), only a single
    value needs to be stored. For non-fixed nodes, an array of grid_size variables
    is required, e.g. in order to store all the possible values for each of the hidden
    states in the grid

    :ivar num_nodes: The number of nodes that will be stored in this object
    :vartype num_nodes: int
    :ivar nonfixed_nodes: a (possibly empty) numpy array of unique positive node ids each
        of which must be less than num_nodes. Each will have an array of grid_size
        associated with it. All others (up to num_nodes) will be associated with a single
        scalar value instead.
    :vartype nonfixed_nodes: numpy.ndarray
    :ivar grid_size: The size of the time grid used for non-fixed nodes
    :vartype grid: int
    :ivar fill_value: What should we fill the data arrays with to start with
    :vartype fill_value: numpy.scalar
    """
    def __init__(self, num_nodes, nonfixed_nodes, grid_size,
                 fill_value=np.nan, dtype=FLOAT_DTYPE):
        """
        :param numpy.ndarray grid: The input numpy.ndarray.
        """
        if nonfixed_nodes.ndim != 1:
            raise ValueError("nonfixed_nodes must be a 1D numpy array")
        if np.any((nonfixed_nodes < 0) | (nonfixed_nodes >= num_nodes)):
            raise ValueError(
                "All non fixed node ids must be between zero and the total node number")
        self.num_nodes = num_nodes
        self.nonfixed_nodes = nonfixed_nodes
        self.num_nonfixed = len(nonfixed_nodes)
        self.grid_data = np.full((self.num_nonfixed, grid_size), fill_value, dtype=dtype)
        self.fixed_data = np.full(num_nodes - self.num_nonfixed, fill_value, dtype=dtype)
        self.row_lookup = np.empty(num_nodes, dtype=np.int64)
        # non-fixed nodes get a positive value, indicating lookup in the grid_data array
        self.row_lookup[nonfixed_nodes] = np.arange(self.num_nonfixed)
        # fixed nodes get a negative value from -1, indicating lookup in the scalar array
        self.row_lookup[np.logical_not(np.isin(np.arange(num_nodes), nonfixed_nodes))] =\
            -np.arange(num_nodes - self.num_nonfixed) - 1

    def apply_log(self):
        self.grid_data = np.log(self.grid_data + 1e-10)
        self.fixed_data = np.log(self.fixed_data + 1e-10)

    def normalize_grid(self):
        """
        normalise the grid data so it sums to one
        """
        self.grid_data = self.grid_data / np.sum(self.grid_data, axis=1)[:, np.newaxis]

    def __getitem__(self, node_id):
        index = self.row_lookup[node_id]
        if index < 0:
            return self.fixed_data[1 + index]
        else:
            return self.grid_data[index, :]

    def __setitem__(self, node_id, value):
        index = self.row_lookup[node_id]
        if index < 0:
            print(index)
            self.fixed_data[1 + index] = value
        else:
            self.grid_data[index, :] = value

    @staticmethod
    def clone_with_new_data(orig, grid_data=np.nan, fixed_data=None):
        """
        Take the row indices etc from an existing NodeGridValues object and make a new
        similar one but with different data. If grid_data is a single number, fill the
        entire data array with that, otherwise assume the data is a numpy array of the
        correct size to fill the gridded data. If grid_data is None, fill with NaN

        If fixed_data is None and grid_data is a single number, use the same value as
        grid_data for the fixed data values. If fixed_data is None and grid_data is an
        array, set the fixed data to np.nan
        """
        def fill_fixed(orig, fixed_data):
            if type(fixed_data) is np.ndarray:
                if orig.fixed_data.shape != fixed_data.shape:
                    raise ValueError(
                        "The fixed data array must be the same shape as the original")
                return fixed_data
            else:
                return np.full(
                    orig.fixed_data.shape, fixed_data, dtype=orig.fixed_data.dtype)

        new_obj = NodeGridValues.__new__(NodeGridValues)
        new_obj.num_nodes = orig.num_nodes
        new_obj.nonfixed_nodes = orig.nonfixed_nodes
        new_obj.num_nonfixed = orig.num_nonfixed
        new_obj.row_lookup = orig.row_lookup
        if type(grid_data) is np.ndarray:
            if orig.grid_data.shape != grid_data.shape:
                raise ValueError(
                    "The grid data array must be the same shape as the original")
            new_obj.grid_data = grid_data
            new_obj.fixed_data = fill_fixed(
                orig, np.nan if fixed_data is None else fixed_data)
        else:
            if grid_data == 0:  # Fast allocation
                new_obj.grid_data = np.zeros(
                    orig.grid_data.shape, dtype=orig.grid_data.dtype)
            else:
                new_obj.grid_data = np.full(
                    orig.grid_data.shape, grid_data, dtype=orig.grid_data.dtype)
            new_obj.fixed_data = fill_fixed(
                orig, grid_data if fixed_data is None else fixed_data)
        return new_obj


def fill_prior(gamma_parameters, grid, ts, nodes_to_date, progress=False):
    """
    Take the alpha and beta values from the gamma_parameters data frame
    and fill out a NodeGridValues object with the prior values from the
    gamma distribution with those parameters.

    TODO - what if there is an internal fixed node? Should we truncate
    """
    # Sort nodes-to-date by time, as that's the order given when iterating over edges
    prior_times = NodeGridValues(
        ts.num_nodes,
        nodes_to_date[np.argsort(ts.tables.nodes.time[nodes_to_date])].astype(np.int32),
        len(grid))
    for node in tqdm(nodes_to_date, desc="GetPrior", disable=not progress):
>>>>>>> d9de0775
        prior_node = scipy.stats.gamma.cdf(
            grid, gamma_parameters.loc[node, "Alpha"],
            scale=1 / gamma_parameters.loc[node, "Beta"])
        # force age to be less than max value
        prior_node = np.divide(prior_node, max(prior_node))
        # prior in each epoch
        prior_intervals = np.concatenate(
            [np.array([0]), np.diff(prior_node)])

        # normalize so max value is 1
        prior_intervals = np.divide(prior_intervals, max(prior_intervals[1:]))
        prior_times[node] = prior_intervals
    return prior_times


class Likelihoods:
    """
    A class to store the likelihoods for edges. These are stored as a flattened
    lower triangular matrix of all the possible delta t's. This class also provides
    methods for accessing this lower triangular matrix, multiplying it, etc.
    """
    def __init__(self, ts, grid, theta=None, eps=0, fixed_node_set=None):
        self.ts = ts
        self.grid = grid
        self.fixednodes = set(ts.samples()) if fixed_node_set is None else fixed_node_set
        self.theta = theta
        self.grid_size = len(grid)
        self.tri_size = self.grid_size * (self.grid_size + 1) / 2
        self.ll_mut = {}
        self.mut_edges = self.get_mut_edges(ts)
        # Need to set eps properly in the 2 lines below, to account for values in the
        # same timeslice
        self.timediff_lower_tri = np.concatenate(
            [self.grid[time_index] - self.grid[0:time_index + 1] + eps
                for time_index in np.arange(len(self.grid))])
        self.timediff = self.grid - self.grid[0] + eps

        # The mut_ll contains unpacked (1D) lower triangular matrices. We need to
        # index this by row and by column index.
        self.row_indices = []
        for time in range(self.grid_size):
            n = np.arange(self.grid_size)
            self.row_indices.append((((n * (n + 1)) // 2) + time)[time:])
        self.col_indices = []
        running_sum = 0  # use this to find the index of the last element of
        # each column in order to appropriately sum the vv by columns.
        for i in np.arange(self.grid_size):
            arr = np.arange(running_sum, running_sum + self.grid_size - i)
            index = arr[-1]
            running_sum = index + 1
            val = arr[0]
            self.col_indices.append(val)

        # These are used for transforming an array of grid_size into one of tri_size
        # By repeating elements over rows to form an upper or a lower triangular matrix
        self.to_lower_tri = np.concatenate(
            [np.arange(time_idx + 1) for time_idx in np.arange(self.grid_size)])
        self.to_upper_tri = np.concatenate(
            [np.arange(time_idx, self.grid_size)
                for time_idx in np.arange(self.grid_size + 1)])

    @staticmethod
    def get_mut_edges(ts):
        """
        Get the number of mutations on each edge in the tree sequence.
        """
        edge_diff_iter = ts.edge_diffs()
        right = 0
        edges_by_child = {}  # contains {child_node:edge_id}
        mut_edges = np.zeros(ts.num_edges, dtype=np.int64)
        for site in ts.sites():
            while right <= site.position:
                (left, right), edges_out, edges_in = next(edge_diff_iter)
                for e in edges_out:
                    del edges_by_child[e.child]
                for e in edges_in:
                    assert e.child not in edges_by_child
                    edges_by_child[e.child] = e.id
            for m in site.mutations:
                # In some cases, mutations occur above the root
                # These don't provide any information for the upward step
                if m.node in edges_by_child:
                    edge_id = edges_by_child[m.node]
                    mut_edges[edge_id] += 1
        return mut_edges

    @staticmethod
    def _lik(muts, span, dt, theta):
        """
        The likelihood of an edge given a number of mutations, as set of time deltas (dt)
        and a span. This is a static function to allow parallelization
        """
        return scipy.stats.poisson.pmf(muts, dt * theta/2 * span)

    @staticmethod
    def _lik_wrapper(muts_span, dt, theta):
        """
        A wrapper to allow this _lik to be called by pool.imap_unordered, returning the
        mutation and span values
        """
        return muts_span, Likelihoods._lik(muts_span[0], muts_span[1], dt, theta)

    def precalculate_mutation_likelihoods(
            self, num_threads=None, unique_method=0):
        """
        We precalculate these because the pmf function is slow, but can be trivially
        parallelised. We store the likelihoods in a cache because they only depend on
        the number of mutations and the span, so can potentially be reused.

        However, we don't bother storing the likelihood for edges above a *fixed* node,
        because (a) these are only used once per node and (b) sample edges are often
        long, and hence their span will be unique. This also allows us to deal easily
        with fixed nodes at explicit times (rather than in time slices)
        """
        if self.theta is None:
            raise RuntimeError("Cannot calculate mutation likelihoods with no theta set")
        if unique_method == 0:
            self.unfixed_likelihood_cache = {
                (muts, e.span): None for muts, e in
                zip(self.mut_edges, self.ts.edges())
                if e.child not in self.fixednodes}
        else:
            edges = self.ts.tables.edges
            fixed_nodes = np.array(list(self.fixednodes))
            keys = np.unique(
                np.core.records.fromarrays(
                    (self.mut_edges, edges.right-edges.left), names='muts,span')[
                        np.logical_not(np.isin(edges.child, fixed_nodes))])
            if unique_method == 1:
                self.unfixed_likelihood_cache = dict.fromkeys({tuple(t) for t in keys})
            else:
                self.unfixed_likelihood_cache = {tuple(t): None for t in keys}

        if num_threads:
            f = functools.partial(  # Set constant values for params for static _lik
                self._lik_wrapper, dt=self.timediff_lower_tri, theta=self.theta)
            if num_threads == 1:
                # Useful for testing
                for key in self.unfixed_likelihood_cache.keys():
                    returned_key, likelihoods = f(key)
                    self.unfixed_likelihood_cache[returned_key] = likelihoods
            else:
                with multiprocessing.Pool(processes=num_threads) as pool:
                    for key, pmf in pool.imap_unordered(
                            f, self.unfixed_likelihood_cache.keys()):
                        self.unfixed_likelihood_cache[key] = pmf
        else:
            for muts, span in self.unfixed_likelihood_cache.keys():
                self.unfixed_likelihood_cache[muts, span] = self._lik(
                    muts, span, dt=self.timediff_lower_tri, theta=self.theta)

    def get_mut_lik_fixed_node(self, edge):
        """
        Get the mutation likelihoods for an edge whose child is at a
        fixed time, but whose parent may take any of the time slices in the time grid
        that are equal to or older than the child age. This is not cached, as it is
        likely to be unique for each edge
        """
        assert edge.child in self.fixednodes, \
            "Wrongly called fixed node function on non-fixed node"
        assert self.theta is not None, \
            "Cannot calculate mutation likelihoods with no theta set"

        mutations_on_edge = self.mut_edges[edge.id]
        child_time = self.ts.node(edge.child).time
        assert child_time == 0
        # Temporary hack - we should really take a more precise likelihood
        return self._lik(mutations_on_edge, edge.span, self.timediff, self.theta)

    def get_mut_lik_lower_tri(self, edge):
        """
        Get the cached mutation likelihoods for an edge with non-fixed parent and child
        nodes, returning values for all the possible time differences between times on
        the grid. These values are returned as a flattened lower triangular matrix, the
        form required in the upward algorithm.

        """
        # Debugging asserts - should probably remove eventually
        assert edge.child not in self.fixednodes, \
            "Wrongly called lower_tri function on fixed node"
        assert hasattr(self, "unfixed_likelihood_cache"), \
            "Must call `precalculate_mutation_likelihoods()` before getting likelihoods"

        mutations_on_edge = self.mut_edges[edge.id]
        return self.unfixed_likelihood_cache[mutations_on_edge, edge.span]

    def get_mut_lik_upper_tri(self, edge):
        """
        Same as :meth:`get_mut_lik_lower_tri`, but the returned array is ordered as
        flattened upper triangular matrix (suitable for the downward algorithm), rather
        than a lower triangular one
        """
        return self.get_mut_lik_lower_tri(edge)[np.concatenate(self.row_indices)]

    # The following functions don't access the likelihoods directly, but allow
    # other input arrays of length grid_size to be repeated in such a way that they can
    # be directly multiplied by the unpacked lower triangular matrix, or arrays of length
    # of the number of cells in the lower triangular matrix to be summed (e.g. by row)
    # to give a shorter array of length grid_size

    def make_lower_tri(self, input_array):
        """
        Repeat the input array row-wise to make a flattened lower triangular matrix
        """
        assert len(input_array) == self.grid_size
        return input_array[self.to_lower_tri]

    def rowsum_lower_tri(self, input_array):
        """
        Describe the reduceat trickery here. Presumably the opposite of make_lower_tri
        """
        assert len(input_array) == self.tri_size
        return np.add.reduceat(input_array, self.row_indices[0])

    def make_upper_tri(self, input_array):
        """
        Repeat the input array row-wise to make a flattened upper triangular matrix
        """
        assert len(input_array) == self.grid_size
        return input_array[self.to_upper_tri]

    def rowsum_upper_tri(self, input_array):
        """
        Describe the reduceat trickery here. Presumably the opposite of make_upper_tri
        """
<<<<<<< HEAD
        parent = parent_group[0][1].parent
        val = prior_values[parent].copy()
        g_val = np.ones(len(grid))
        g_val[0] = 0
        for edge_index, edge in parent_group:
            # Calculate vals for each edge
            span = edge.right - edge.left
            dt = forwards[edge.child][matrix_indices.forward_dt]
            if theta is not None and rho is not None:
                b_l = (edge.left != 0)
                b_r = (edge.right != ts.get_sequence_length())
                ll_rec = np.power(
                    dt, b_l + b_r) * np.exp(-(dt * rho * span * 2))
                ll_mut = lls[mut_edges[edge_index], span]
                vv = ll_mut * ll_rec * dt
                vv = np.add.reduceat(vv, matrix_indices.row_based_cols[0])
                val *= vv
                g_val *= vv
            elif theta is not None:
                ll_mut = lls[mut_edges[edge_index], span]
                vv = ll_mut * dt
                vv = np.add.reduceat(vv, matrix_indices.row_based_cols[0])
                val *= vv
                g_val *= vv
            elif rho is not None:
                b_l = (edge.left != 0)
                b_r = (edge.right != ts.get_sequence_length())
                ll_rec = np.power(
                    dt, b_l + b_r) * np.exp(-(dt * rho * span * 2))
                vv = ll_rec * dt
                vv = np.add.reduceat(vv, matrix_indices.row_based_cols[0])
                val *= vv
                g_val *= vv
            else:
                # Topology-only clock
                vv = np.add.reduceat(dt, matrix_indices.row_based_cols[0])

        forwards[parent] = val
        g_i[parent] = g_val
        norm[parent] = np.max(forwards[parent, :])
        forwards[parent, :] = np.divide(forwards[parent, :], norm[parent])
        g_i_norm = np.max(g_i[parent, :])
        g_i[parent, :] = np.divide(g_i[parent, :], g_i_norm)
    logged_forwards = np.log(forwards + 1e-10)
    logged_g_i = np.log(g_i + 1e-10)
    return forwards, g_i, logged_forwards, logged_g_i


# TODO: Account for multiple parents, fix the log of zero thing
def backward_algorithm(
        ts, forwards, g_i, grid, theta, rho, spans, eps, lls, matrix_indices,
        dangling_nodes=None, fixed_node_set=None):
    """
    Computes the full posterior distribution on nodes.
    Input is log of forwards matrix, log of g_i matrix, time grid, population scaled
    mutation and recombination rate. Spans of each edge, epsilon, likelihoods of each
    edge, and the columns of the lower triangular matrix of likelihoods.

    TODO - if forwards[node] is full of NaNs i
    """
    if fixed_node_set is None:
        fixed_node_set = set(ts.samples())
    node_has_date = np.zeros(ts.num_nodes, dtype=bool)
    node_has_date[list(fixed_node_set)] = True
    backwards = np.zeros((ts.num_nodes, len(grid)))  # store backwards matrix
    mut_edges = get_mut_edges(ts)
    norm = np.zeros((ts.num_nodes))  # normalizing constants
    norm[node_has_date] = 1  # normalizing constants of all nodes with known dates == 1

    for tree in ts.trees():
        for root in tree.roots:
            if tree.is_isolated(root):
                logging.debug(
                    "Isolated node {} skipped in backwards algorithm".format(root))
                continue
            backwards[root, 1:] += (1 * tree.span) / spans[root]
    backwards[node_has_date, 0] = 1

    edges_by_child_time = (ts.edge(i) for i in reversed(
        np.argsort(ts.tables.nodes.time[ts.tables.edges.child[:]])))

    for child, edges in tqdm(
            itertools.groupby(edges_by_child_time, key=lambda x: x.child),
            total=ts.num_nodes - np.sum(node_has_date)):
        if child not in fixed_node_set:
            if child in dangling_nodes:
                raise RuntimeError("Cannot yet date dangling nodes")
            edges = list(edges)
            for edge in edges:
                dt = (backwards[edge.parent] *
                      np.exp(np.subtract(forwards[edge.parent],
                                         g_i[edge.child])))[matrix_indices.backward_dt]
                span = edge.right - edge.left
=======
        assert len(input_array) == self.tri_size
        return np.add.reduceat(input_array, self.col_indices)


class UpDownAlgorithms:
    """
    Contains the upward and downward algorithms, which operate over nodes to date
    """
    def __init__(self, ts, lik, progress=False):
        self.ts = ts
        self.lik = lik
        self.progress = progress
        self.fixednodes = self.lik.fixednodes

    def iterate_parent_edges(self):
        if self.ts.num_edges > 0:
            # Fix this when reversed iterator is merged to main tskit
            # tskit github issue #304
            # but instead should iterate over edge ids in reverse
            # i.e. edge_ids = list(reversed(range(ts.num_edges)))
            all_edges = list(self.ts.edges())
            parent_edges = all_edges[:1]
            parent_edges[0] = (0, parent_edges[0])
            cur_parent = all_edges[:1][0].parent
            last_parent = -1
            for index, edge in enumerate(all_edges[1:]):
                if edge.parent != last_parent and edge.parent != cur_parent:
                    yield parent_edges
                    cur_parent = edge.parent
                    parent_edges = []
                parent_edges.append((index + 1, edge))
            yield parent_edges

    def upward(self, prior_values, theta, rho, return_log=True, progress=None):
        """
        Use dynamic programming to find approximate posterior to sample from
        """
        upward = NodeGridValues.clone_with_new_data(prior_values)  # store upward matrix
        g_i = NodeGridValues.clone_with_new_data(upward, grid_data=0)  # store g of i

        # Iterate through the nodes via groupby on parent node
        if progress is None:
            progress = self.progress
        for parent_grp in tqdm(self.iterate_parent_edges(), desc="Upward  ",
                               total=upward.num_nonfixed, disable=not progress):
            """
            for each node, find the conditional prob of age at every time
            in time grid
            """
            parent = parent_grp[0][1].parent
            val = prior_values[parent].copy()
            g_val = np.ones(self.lik.grid_size)
            g_val[0] = 0
            for edge_index, edge in parent_grp:
                # Calculate vals for each edge
                if parent in self.fixednodes:
                    continue  # there is no hidden state for this parent - it's fixed
                if edge.child in self.fixednodes:
                    # this is an edge leading to a node with a fixed time
                    prev_state = 1  # Will be broadcast to len(grid)
                    get_mutation_likelihoods = self.lik.get_mut_lik_fixed_node
                    sum_likelihood_rows = np.asarray  # pass though: no sum needed
                else:
                    prev_state = self.lik.make_lower_tri(upward[edge.child])
                    get_mutation_likelihoods = self.lik.get_mut_lik_lower_tri
                    sum_likelihood_rows = self.lik.rowsum_lower_tri
>>>>>>> d9de0775
                if theta is not None and rho is not None:
                    b_l = (edge.left != 0)
                    b_r = (edge.right != self.ts.get_sequence_length())
                    ll_rec = (np.power(prev_state, b_l + b_r) *
                              np.exp(-(prev_state * rho * edge.span * 2)))
                    ll_mut = get_mutation_likelihoods(edge)
                    vv = sum_likelihood_rows(ll_mut * ll_rec * prev_state)
                elif theta is not None:
                    ll_mut = get_mutation_likelihoods(edge)
                    vv = sum_likelihood_rows(ll_mut * prev_state)
                elif rho is not None:
                    b_l = (edge.left != 0)
                    b_r = (edge.right != self.ts.get_sequence_length())
                    ll_rec = (np.power(prev_state, b_l + b_r) *
                              np.exp(-(prev_state * rho * edge.span * 2)))
                    vv = sum_likelihood_rows(ll_rec * prev_state)
                else:
                    # Topology-only clock
                    vv = sum_likelihood_rows(prev_state)
                val *= vv
                g_val *= vv
            upward[parent] = val / np.max(val)
            g_i[parent] = g_val / np.max(g_val)
        if return_log:
            upward.apply_log()
            g_i.apply_log()
        return upward, g_i

    # TODO: Account for multiple parents, fix the log of zero thing
    def downward(self, log_upward, log_g_i, theta, rho, spans, progress=None):
        """
        Computes the full posterior distribution on nodes.
        Input is log of upward matrix, log of g_i matrix, time grid, population scaled
        mutation and recombination rate. Spans of each edge, epsilon, likelihoods of each
        edge, and the columns of the lower triangular matrix of likelihoods.

        The rows in the posterior returned correspond to node IDs as given by
        self.nodes
        """
        downward = NodeGridValues.clone_with_new_data(log_upward, grid_data=0)

        # TO DO here: check that no fixed_nodes have children, otherwise we can't descend
        for tree in self.ts.trees():
            for root in tree.roots:
                if tree.num_children(root) == 0:
                    # Isolated node
                    continue
                downward[root] += (1 * tree.span) / spans[root]

        child_edges = (self.ts.edge(i) for i in reversed(
            np.argsort(self.ts.tables.nodes.time[self.ts.tables.edges.child[:]])))

        if progress is None:
            progress = self.progress
        for child, edges in tqdm(itertools.groupby(child_edges, key=lambda x: x.child),
                                 desc="Downward", total=downward.num_nonfixed,
                                 disable=not progress):
            if child not in self.fixednodes:
                edges = list(edges)
                for edge in edges:
                    prev_state = self.lik.make_upper_tri(
                        downward[edge.parent] *
                        np.exp(log_upward[edge.parent] - log_g_i[edge.child]))
                    if theta is not None and rho is not None:
                        b_l = (edge.left != 0)
                        b_r = (edge.right != self.ts.get_sequence_length())
                        ll_rec = (np.power(prev_state, b_l + b_r) *
                                  np.exp(-(prev_state * rho * edge.span * 2)))
                        ll_mut = self.lik.get_mut_lik_upper_tri(edge)
                        vv = self.lik.rowsum_upper_tri(prev_state * ll_mut * ll_rec)
                    elif theta is not None:
                        ll_mut = self.lik.get_mut_lik_upper_tri(edge)
                        vv = self.lik.rowsum_upper_tri(prev_state * ll_mut)
                    elif rho is not None:
                        b_l = (edge.left != 0)
                        b_r = (edge.right != self.ts.get_sequence_length())
                        ll_rec = (np.power(prev_state, b_l + b_r) *
                                  np.exp(-(prev_state * rho * edge.span * 2)))
                        vv = self.lik.rowsum_upper_tri(prev_state * ll_rec)
                    else:
                        # Topology-only clock
                        vv = self.lik.rowsum_upper_tri(prev_state)
                vv[0] = 0  # Seems a hack: internal nodes should be allowed at time 0
                norm = max(vv)
                assert norm > 0
                downward[edge.child] = vv / norm
        posterior = NodeGridValues.clone_with_new_data(
             orig=downward,
             grid_data=np.exp(log_upward.grid_data + np.log(downward.grid_data)),
             fixed_data=np.nan)  # We should never use the posterior for a fixed node
        posterior.normalize_grid()
        return posterior, downward


def posterior_mean_var(ts, grid, posterior, fixed_node_set=None):
    """
    Mean and variance of node age in scaled time. Fixed nodes will be given a mean
    of their exact time in the tree sequence, and zero variance (as long as they are
    identified by the fixed_node_set
    If fixed_node_set is None, we attempt to date all the non-sample nodes
    """
    mn_post = np.full(ts.num_nodes, np.nan)  # Fill with NaNs so we detect when there's
    vr_post = np.full(ts.num_nodes, np.nan)  # been an error

    fixed_nodes = np.array(list(fixed_node_set))
    mn_post[fixed_nodes] = ts.tables.nodes.time[fixed_nodes]
    vr_post[fixed_nodes] = 0

    for row, node_id in zip(posterior.grid_data, posterior.nonfixed_nodes):
        mn_post[node_id] = np.sum(row * grid) / np.sum(row)
        vr_post[node_id] = np.sum(row * grid ** 2) / np.sum(row) - mn_post[node_id] ** 2
    return mn_post, vr_post


def restrict_ages_topo(ts, post_mn, grid, eps, nodes_to_date=None):
    """
    If predicted node times violate topology, restrict node ages so that they
    must be older than all their children.
    """
    new_mn_post = np.copy(post_mn)
    if nodes_to_date is None:
        nodes_to_date = np.arange(ts.num_nodes, dtype=np.uint64)
        nodes_to_date = nodes_to_date[~np.isin(nodes_to_date, ts.samples())]

    tables = ts.tables
    for nd in sorted(nodes_to_date):
        children = tables.edges.child[tables.edges.parent == nd]
        time = new_mn_post[children]
        if np.any(new_mn_post[nd] <= time):
            # closest_time = (np.abs(grid - max(time))).argmin()
            # new_mn_post[nd] = grid[closest_time] + eps
            new_mn_post[nd] = max(time) + eps
    return new_mn_post


def return_ts(ts, vals, Ne):
    """
    Output new inferred tree sequence with node ages assigned.
    """
    tables = ts.dump_tables()
    tables.nodes.time = vals * 2 * Ne
    tables.sort()
    return tables.tree_sequence()


def date(
        tree_sequence, Ne, mutation_rate=None, recombination_rate=None,
        time_grid='adaptive', grid_slices=50, eps=1e-6, num_threads=None,
        approximate_prior=None, progress=False, check_valid_topology=True):
    """
    Take a tree sequence with arbitrary node times and recalculate node times using
    the `tsdate` algorithm. If both a mutation_rate and recombination_rate are given, a
    joint mutation and recombination clock is used to date the tree sequence. If only
    mutation_rate is given, only the mutation clock is used; similarly if only
    recombination_rate is given, only the recombination clock is used. If neither are
    given, a topology-only clock is used (**details***).

    :param TreeSequence tree_sequence: The input :class:`tskit.TreeSequence`, treated as
        undated.
    :param float Ne: The estimated effective population size
    :param float mutation_rate: The estimated mutation rate per unit of genome. If
        provided, the dating algorithm will use a mutation rate clock to help estimate
        node dates
    :param float recombination_rate: The estimated recombination rate per unit of genome.
        If provided, the dating algorithm will use a recombination rate clock to help
        estimate node dates
    :param string time_grid: How to space out the time grid. Currently can be either
        "adaptive" (the default) or "uniform". The adaptive time grid spaces out time
        points in even quantiles over the expected prior.
    :param int grid_slices: The number of slices used in the time grid
    :param float eps: The precision required (** deeper explanation required **)
    :param int num_threads: The number of threads to use. A simpler unthreaded algorithm
        is used unless this is >= 1 (default: None).
    :param bool approximate_prior: Whether to use a precalculated approximate prior or
        exactly calculate prior
    :param bool progress: Whether to display a progress bar.
    :return: A tree sequence with inferred node times.
    :rtype: tskit.TreeSequence
    """
    if grid_slices < 2:
        raise ValueError("You must have at least 2 slices in the time grid")

    if check_valid_topology is True:
        check_ts_for_dating(tree_sequence)

    # Stuff yet to be implemented. These can be deleted once fixed
    if recombination_rate is not None:
        raise NotImplementedError(
            "Using the recombination clock is not currently supported"
            ". See https://github.com/awohns/tsdate/issues/5 for details")

    for sample in tree_sequence.samples():
        if tree_sequence.node(sample).time != 0:
            raise NotImplementedError(
                "Samples must all be at time 0")

    fixed_node_set = set(tree_sequence.samples())

    span_data = SpansBySamples(tree_sequence, fixed_node_set, progress=progress)
    spans = span_data.node_spans
    nodes_to_date = span_data.nodes_to_date
    dangling_nodes = set(span_data.dangling_only_nodes())
    max_sample_size_before_approximation = None if approximate_prior is False else 1000
    base_priors = ConditionalCoalescentTimes(max_sample_size_before_approximation)
    base_priors.add(len(fixed_node_set), approximate_prior)
    for total_fixed in span_data.total_fixed_at_0_counts:
        # For missing data: trees vary in total fixed node count => have different priors
        base_priors.add(total_fixed, approximate_prior)

    if time_grid == 'uniform':
        grid = np.linspace(0, 8, grid_slices + 1)
    elif time_grid == 'adaptive':
        # Use the prior for the complete TS
        grid = create_time_grid(
            base_priors[tree_sequence.num_samples], grid_slices + 1)
    else:
        raise ValueError("time_grid must be either 'adaptive' or 'uniform'")

    prior_params = get_mixture_prior_params(span_data, base_priors)
    prior_vals = fill_prior(prior_params, grid, tree_sequence, nodes_to_date, progress)

    theta = rho = None

    if mutation_rate is not None:
        theta = 4 * Ne * mutation_rate
    if recombination_rate is not None:
        rho = 4 * Ne * recombination_rate

<<<<<<< HEAD
    forwards, g_i, logged_forwards, logged_g_i = forward_algorithm(
        tree_sequence, prior_vals, grid, theta, rho, eps, matrix_indices,
        lls=mut_lls, progress=progress)

    posterior, backward = backward_algorithm(
        tree_sequence, logged_forwards, logged_g_i, grid, theta, rho, spans, eps,
        mut_lls, matrix_indices, dangling_nodes, fixed_node_set)
    mn_post, _ = posterior_mean_var(
        tree_sequence, grid, posterior, nodes_to_date=nodes_to_date)
    new_mn_post = restrict_ages_topo(
        tree_sequence, mn_post, grid, eps, nodes_to_date=nodes_to_date)
=======
    liklhd = Likelihoods(tree_sequence, grid, theta, eps, fixed_node_set)
    if theta is not None:
        liklhd.precalculate_mutation_likelihoods(num_threads=num_threads)

    dynamic_prog = UpDownAlgorithms(tree_sequence, liklhd, progress=progress)

    log_upward, log_g_i = dynamic_prog.upward(prior_vals, theta, rho)
    posterior, downward = dynamic_prog.downward(log_upward, log_g_i, theta, rho, spans)

    mn_post, _ = posterior_mean_var(tree_sequence, grid, posterior, fixed_node_set)
    new_mn_post = restrict_ages_topo(tree_sequence, mn_post, grid, eps,
                                     nodes_to_date=nodes_to_date)
>>>>>>> d9de0775
    dated_ts = return_ts(tree_sequence, new_mn_post, Ne)
    return dated_ts<|MERGE_RESOLUTION|>--- conflicted
+++ resolved
@@ -360,11 +360,7 @@
     :ivar tree_sequence: A reference to the tree sequence that was used to
         generate the spans and weights
     :vartype tree_sequence: tskit.TreeSequence
-<<<<<<< HEAD
-    :ivar num_samples_set: A sorted numpy array of unique numbers which list,
-=======
     :ivar total_fixed_at_0_counts: A numpy array of unique numbers which list,
->>>>>>> d9de0775
         in no particular order, the various sample counts among the trees
         in this tree sequence. In the simplest case of a tree sequence with
         no missing data, all trees have the same count of numbers of samples,
@@ -374,21 +370,14 @@
         some trees will contain fewer sample nodes, so this array will also
         contain additional numbers, all of which will be less than
         :attr:`.tree_sequence.num_samples`.
-<<<<<<< HEAD
-    :vartype num_samples_set: numpy.ndarray (dtype=np.uint64)
-    :ivar node_total_span: A numpy array of size :attr:`.tree_sequence.num_nodes`
-        containing the genomic span covered by each node (including fixed nodes).
+    :vartype total_fixed_at_0_counts: numpy.ndarray (dtype=np.uint64)
+    :ivar node_spans: A numpy array of size :attr:`.tree_sequence.num_nodes`
+        containing the genomic span covered by each node (including sample nodes).
         Parts of the genome where a node to date exists but contains no fixed-date
         descendants (i.e. "dangling nodes") are *not* included in the total;
         similarly for fixed nodes, regions where they are isolated nodes (i.e.
         missing data) are omitted.
-    :vartype node_total_span: numpy.ndarray (dtype=np.uint64)
-=======
-    :vartype total_fixed_at_0_counts: numpy.ndarray (dtype=np.uint64)
-    :ivar node_spans: A numpy array of size :attr:`.tree_sequence.num_nodes`
-        containing the genomic span covered by each node (including sample nodes)
     :vartype node_spans: numpy.ndarray (dtype=np.uint64)
->>>>>>> d9de0775
     :ivar nodes_to_date: An numpy array containing all the node ids in the tree
         sequence that we wish to date. These are usually all the non-sample nodes,
         and also provide the node numbers that are valid parameters for the
@@ -420,20 +409,6 @@
         # We will store the spans in here, and normalise them at the end
         self._spans = defaultdict(lambda: defaultdict(lambda: defaultdict(float)))
 
-<<<<<<< HEAD
-        node_total_span, trees_with_undated, n_tips_per_tree = self.set_spans_initial()
-        # Provide a list of the total_num_tips in different trees (used for missing data)
-        self.num_samples_set = np.unique(n_tips_per_tree)
-        # Provide the complete spans for each node, used e.g. for normalising
-        self.node_total_span = node_total_span
-
-        # Check for remaining undated nodes (all unary ones)
-        if self.nodes_remain_to_date():
-            self.set_spans_connected_unary(trees_with_undated, n_tips_per_tree)
-        if self.nodes_remain_to_date():
-            self.set_spans_unconnected_unary(trees_with_undated, n_tips_per_tree)
-
-=======
         with tqdm(total=3, desc="TipCount", disable=not self.progress) as progressbar:
             node_spans, trees_with_undated, total_fixed_at_0_per_tree = self.first_pass()
             progressbar.update()
@@ -450,7 +425,6 @@
             if self.nodes_remain_to_date():
                 self.third_pass(trees_with_undated, total_fixed_at_0_per_tree)
             progressbar.update()
->>>>>>> d9de0775
         self.finalise()
         progressbar.close()
 
@@ -513,11 +487,8 @@
             node_spans[node] += coverage
             if node in self.fixed_nodes:
                 return True
-<<<<<<< HEAD
-=======
             n_fixed_at_0 = prev_tree.num_tracked_samples(node)
             assert n_fixed_at_0 > 0
->>>>>>> d9de0775
             if prev_tree.num_children(node) > 1:
                 # This is a coalescent node
                 self._spans[node][num_fixed_at_0_treenodes][n_fixed_at_0] += coverage
@@ -705,29 +676,6 @@
                     # this tree
                 assert tree.num_samples(node) > 0
                 assert tree.num_children(node) == 1
-<<<<<<< HEAD
-                known_node_above = tree.parent(node)
-                try:
-                    while self.node_undated(known_node_above):
-                        known_node_above = tree.parent(known_node_above)
-                except ValueError:  # Happens if we have hit the root
-                    assert known_node_above == tskit.NULL
-                    continue  # Skip nodes which are not connected at all
-                logging.debug(
-                    "Assigning prior to unary node {}: connected to node {} which"
-                    " has a prior in tree {}".format(node, known_node_above, tree_id))
-                for total_tips, weights in self._spans[known_node_above].items():
-                    for k, weight in weights.items():
-                        if k == 0:
-                            raise ValueError("Oh dear 2")
-                        local_weight = weight / self.node_total_span[known_node_above]
-                        self._spans[node][total_tips][k] += tree.span * local_weight / 2
-                assert tree.num_children(node) == 1
-                total_tips = n_tips_per_tree[tree_id]
-                desc_tips = tree.num_samples(node)
-                self._spans[node][total_tips][desc_tips] += tree.span / 2
-                self.node_total_span[node] += tree.span
-=======
                 n = node
                 done = False
                 while not done:
@@ -735,7 +683,7 @@
                     if n == tskit.NULL or n in self._spans:
                         done = True
                 if n == tskit.NULL:
-                    continue
+                    continue  # Skip nodes which are not connected at all
                 else:
                     logging.debug(
                         "Assigning prior to unary node {}: connected to node {} which"
@@ -752,7 +700,6 @@
                     desc_tips = tree.num_samples(node)
                     self._spans[node][total_tips][desc_tips] += tree.span / 2
                     self.node_spans[node] += tree.span
->>>>>>> d9de0775
 
     def third_pass(self, trees_with_undated, n_tips_per_tree):
         """
@@ -903,32 +850,6 @@
     return np.insert(t_set, 0, 0)
 
 
-<<<<<<< HEAD
-def iterate_parent_edges(ts):
-    if ts.num_edges > 0:
-        # Fix this when reversed iterator is merged to main tskit
-        # tskit github issue #304
-        # but instead should iterate over edge ids in reverse
-        # i.e. edge_ids = list(reversed(range(ts.num_edges)))
-        all_edges = list(ts.edges())
-        parent_edges = all_edges[:1]
-        parent_edges[0] = (0, parent_edges[0])
-        cur_parent = all_edges[:1][0].parent
-        last_parent = -1
-        for index, edge in enumerate(all_edges[1:]):
-            if edge.parent != last_parent and edge.parent != cur_parent:
-                yield parent_edges
-                cur_parent = edge.parent
-                parent_edges = []
-            parent_edges.append((index + 1, edge))
-        yield parent_edges
-
-
-def get_prior_values(mixture_prior, grid, ts, nodes_to_date):
-    prior_times = np.zeros((ts.num_nodes, len(grid)), dtype=np.float64)
-    prior_times[:, 0] = 1
-    for node in nodes_to_date:
-=======
 class NodeGridValues:
     """
     A class to store grid values for node ids. For some nodes (fixed ones), only a single
@@ -1055,7 +976,6 @@
         nodes_to_date[np.argsort(ts.tables.nodes.time[nodes_to_date])].astype(np.int32),
         len(grid))
     for node in tqdm(nodes_to_date, desc="GetPrior", disable=not progress):
->>>>>>> d9de0775
         prior_node = scipy.stats.gamma.cdf(
             grid, gamma_parameters.loc[node, "Alpha"],
             scale=1 / gamma_parameters.loc[node, "Beta"])
@@ -1281,101 +1201,6 @@
         """
         Describe the reduceat trickery here. Presumably the opposite of make_upper_tri
         """
-<<<<<<< HEAD
-        parent = parent_group[0][1].parent
-        val = prior_values[parent].copy()
-        g_val = np.ones(len(grid))
-        g_val[0] = 0
-        for edge_index, edge in parent_group:
-            # Calculate vals for each edge
-            span = edge.right - edge.left
-            dt = forwards[edge.child][matrix_indices.forward_dt]
-            if theta is not None and rho is not None:
-                b_l = (edge.left != 0)
-                b_r = (edge.right != ts.get_sequence_length())
-                ll_rec = np.power(
-                    dt, b_l + b_r) * np.exp(-(dt * rho * span * 2))
-                ll_mut = lls[mut_edges[edge_index], span]
-                vv = ll_mut * ll_rec * dt
-                vv = np.add.reduceat(vv, matrix_indices.row_based_cols[0])
-                val *= vv
-                g_val *= vv
-            elif theta is not None:
-                ll_mut = lls[mut_edges[edge_index], span]
-                vv = ll_mut * dt
-                vv = np.add.reduceat(vv, matrix_indices.row_based_cols[0])
-                val *= vv
-                g_val *= vv
-            elif rho is not None:
-                b_l = (edge.left != 0)
-                b_r = (edge.right != ts.get_sequence_length())
-                ll_rec = np.power(
-                    dt, b_l + b_r) * np.exp(-(dt * rho * span * 2))
-                vv = ll_rec * dt
-                vv = np.add.reduceat(vv, matrix_indices.row_based_cols[0])
-                val *= vv
-                g_val *= vv
-            else:
-                # Topology-only clock
-                vv = np.add.reduceat(dt, matrix_indices.row_based_cols[0])
-
-        forwards[parent] = val
-        g_i[parent] = g_val
-        norm[parent] = np.max(forwards[parent, :])
-        forwards[parent, :] = np.divide(forwards[parent, :], norm[parent])
-        g_i_norm = np.max(g_i[parent, :])
-        g_i[parent, :] = np.divide(g_i[parent, :], g_i_norm)
-    logged_forwards = np.log(forwards + 1e-10)
-    logged_g_i = np.log(g_i + 1e-10)
-    return forwards, g_i, logged_forwards, logged_g_i
-
-
-# TODO: Account for multiple parents, fix the log of zero thing
-def backward_algorithm(
-        ts, forwards, g_i, grid, theta, rho, spans, eps, lls, matrix_indices,
-        dangling_nodes=None, fixed_node_set=None):
-    """
-    Computes the full posterior distribution on nodes.
-    Input is log of forwards matrix, log of g_i matrix, time grid, population scaled
-    mutation and recombination rate. Spans of each edge, epsilon, likelihoods of each
-    edge, and the columns of the lower triangular matrix of likelihoods.
-
-    TODO - if forwards[node] is full of NaNs i
-    """
-    if fixed_node_set is None:
-        fixed_node_set = set(ts.samples())
-    node_has_date = np.zeros(ts.num_nodes, dtype=bool)
-    node_has_date[list(fixed_node_set)] = True
-    backwards = np.zeros((ts.num_nodes, len(grid)))  # store backwards matrix
-    mut_edges = get_mut_edges(ts)
-    norm = np.zeros((ts.num_nodes))  # normalizing constants
-    norm[node_has_date] = 1  # normalizing constants of all nodes with known dates == 1
-
-    for tree in ts.trees():
-        for root in tree.roots:
-            if tree.is_isolated(root):
-                logging.debug(
-                    "Isolated node {} skipped in backwards algorithm".format(root))
-                continue
-            backwards[root, 1:] += (1 * tree.span) / spans[root]
-    backwards[node_has_date, 0] = 1
-
-    edges_by_child_time = (ts.edge(i) for i in reversed(
-        np.argsort(ts.tables.nodes.time[ts.tables.edges.child[:]])))
-
-    for child, edges in tqdm(
-            itertools.groupby(edges_by_child_time, key=lambda x: x.child),
-            total=ts.num_nodes - np.sum(node_has_date)):
-        if child not in fixed_node_set:
-            if child in dangling_nodes:
-                raise RuntimeError("Cannot yet date dangling nodes")
-            edges = list(edges)
-            for edge in edges:
-                dt = (backwards[edge.parent] *
-                      np.exp(np.subtract(forwards[edge.parent],
-                                         g_i[edge.child])))[matrix_indices.backward_dt]
-                span = edge.right - edge.left
-=======
         assert len(input_array) == self.tri_size
         return np.add.reduceat(input_array, self.col_indices)
 
@@ -1442,7 +1267,6 @@
                     prev_state = self.lik.make_lower_tri(upward[edge.child])
                     get_mutation_likelihoods = self.lik.get_mut_lik_lower_tri
                     sum_likelihood_rows = self.lik.rowsum_lower_tri
->>>>>>> d9de0775
                 if theta is not None and rho is not None:
                     b_l = (edge.left != 0)
                     b_r = (edge.right != self.ts.get_sequence_length())
@@ -1671,19 +1495,6 @@
     if recombination_rate is not None:
         rho = 4 * Ne * recombination_rate
 
-<<<<<<< HEAD
-    forwards, g_i, logged_forwards, logged_g_i = forward_algorithm(
-        tree_sequence, prior_vals, grid, theta, rho, eps, matrix_indices,
-        lls=mut_lls, progress=progress)
-
-    posterior, backward = backward_algorithm(
-        tree_sequence, logged_forwards, logged_g_i, grid, theta, rho, spans, eps,
-        mut_lls, matrix_indices, dangling_nodes, fixed_node_set)
-    mn_post, _ = posterior_mean_var(
-        tree_sequence, grid, posterior, nodes_to_date=nodes_to_date)
-    new_mn_post = restrict_ages_topo(
-        tree_sequence, mn_post, grid, eps, nodes_to_date=nodes_to_date)
-=======
     liklhd = Likelihoods(tree_sequence, grid, theta, eps, fixed_node_set)
     if theta is not None:
         liklhd.precalculate_mutation_likelihoods(num_threads=num_threads)
@@ -1696,6 +1507,5 @@
     mn_post, _ = posterior_mean_var(tree_sequence, grid, posterior, fixed_node_set)
     new_mn_post = restrict_ages_topo(tree_sequence, mn_post, grid, eps,
                                      nodes_to_date=nodes_to_date)
->>>>>>> d9de0775
     dated_ts = return_ts(tree_sequence, new_mn_post, Ne)
     return dated_ts